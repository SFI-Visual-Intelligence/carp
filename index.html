--- conflicted
+++ resolved
@@ -184,14 +184,8 @@
             <div class="col">
                 <div class="span4"></div>
                 <div class="span4">
-<<<<<<< HEAD
-                    <img class="author-profile-images center-block img-thumbnail rounded-circle"
-                        src="./images/adin.jpg" />
-                    <p class="text-center">Adín Ramírez River</p>
-=======
                     <img class="author-profile-images center-block img-thumbnail rounded-circle" src="./images/adin.jpg" />
                     <p class="text-center">Adín Ramírez Rivera</p>
->>>>>>> f93c75cb
                 </div>
                 <div class="span4"></div>
             </div>
